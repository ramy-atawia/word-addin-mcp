# Word Add-in MCP Project

## Overview
Enterprise-grade Word Add-in with Model Context Protocol (MCP) integration, providing AI-powered document creation and analysis capabilities through Azure OpenAI and MCP tools.

## Architecture
- **Frontend**: React TypeScript Word Add-in with Office.js integration
- **Backend**: FastAPI Python backend with LangChain agent
- **Middleware**: MCP client for tool integration
- **AI**: Azure OpenAI integration with real LLM processing
- **Protocol**: Full MCP v1.0 compliance

## Quick Start

### Prerequisites
- Python 3.11+
- Node.js 18+
- Docker and Docker Compose
- Azure OpenAI API access

### 🚀 One-Command Build
```bash
./build.sh
```

### 📚 Build Documentation
- **[BUILD_GUIDELINES.md](BUILD_GUIDELINES.md)** - Comprehensive build instructions
- **[QUICK_START.md](QUICK_START.md)** - Essential commands and troubleshooting

### Development Setup
```bash
# Clone repository
git clone <repository-url>
cd word-addin-mcp

# Set up Python environment
python -m venv venv
source venv/bin/activate  # On Windows: venv\Scripts\activate
pip install -r requirements.txt

# Set up Node.js environment
npm install

# Set up environment variables
cp .env.example .env
# Edit .env with your configuration

# Start development environment
docker-compose up -d
```

### Environment Variables
```bash
# Azure OpenAI
AZURE_OPENAI_API_KEY=your_api_key
AZURE_OPENAI_ENDPOINT=your_endpoint
AZURE_OPENAI_API_VERSION=2024-02-15-preview

# MCP Server
MCP_SERVER_URL=your_mcp_server_url
MCP_SERVER_TOKEN=your_token

# Database
DATABASE_URL=postgresql://user:password@localhost:5432/wordaddin
```

## Project Structure
```
word-addin-mcp/
├── src/                    # Frontend React application
├── backend/                # FastAPI Python backend
├── middleware/             # MCP client middleware
├── docs/                   # Documentation
├── tests/                  # Test files
├── scripts/                # Build and deployment scripts
├── config/                 # Configuration files
└── docker/                 # Docker configurations
```

## Development

### Frontend Development
```bash
cd src
npm run dev          # Start development server
npm run build        # Build for production
npm run test         # Run tests
```

### Backend Development
```bash
cd backend
uvicorn app.main:app --reload --host 0.0.0.0 --port 8000
```

### Testing
```bash
# Run all tests
pytest tests/

# Run specific test categories
pytest tests/backend/
pytest tests/frontend/
pytest tests/integration/
```

## API Documentation
- **OpenAPI**: http://localhost:8000/docs
- **ReDoc**: http://localhost:8000/redoc
- **API Endpoints**: See `docs/api/` directory

## MCP Tools
- **File Reader**: Read local files with security validation
- **Text Processor**: AI-powered text processing via Azure OpenAI
- **Document Analyzer**: Document quality and readability analysis
- **Web Content Fetcher**: Fetch and process web content
- **Data Formatter**: Format data for Word document insertion

## Contributing
1. Fork the repository
2. Create a feature branch
3. Make your changes
4. Add tests
5. Submit a pull request

## License
MIT License - see LICENSE file for details

## Support
For questions and support, please open an issue in the repository.
<<<<<<< HEAD
# Trigger deployment
=======
# Trigger dev deployment
>>>>>>> e681ac3c
<|MERGE_RESOLUTION|>--- conflicted
+++ resolved
@@ -128,8 +128,4 @@
 
 ## Support
 For questions and support, please open an issue in the repository.
-<<<<<<< HEAD
-# Trigger deployment
-=======
-# Trigger dev deployment
->>>>>>> e681ac3c
+# Trigger dev deployment